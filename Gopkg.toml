# tools
required = [
  "github.com/BurntSushi/go-sumtype",
  "github.com/kevinburke/go-bindata/go-bindata",
  "github.com/vektra/mockery/cmd/mockery",
  "golang.org/x/tools/cmd/goimports",
  "gopkg.in/reform.v1/reform",
]

[prune]
  go-tests = true
  non-go = true
  unused-packages = true

[[constraint]]
  name = "github.com/percona/pmm"
<<<<<<< HEAD
  branch = "PMM-5784-pt-pg-summary"
=======
  branch = "release/2.13"
>>>>>>> 5f7ed7b3

[[constraint]]
  name = "github.com/percona-platform/saas"
  branch = "main"

[[constraint]]
  name = "github.com/percona-platform/dbaas-api"
  branch = "pmm-2.13"

# to prevent unexpected downgrades; see https://github.com/percona/exporter_shared/releases/tag/v0.6.0
[[constraint]]
  name = "github.com/percona/exporter_shared"
  version = "0.7.2"<|MERGE_RESOLUTION|>--- conflicted
+++ resolved
@@ -14,11 +14,7 @@
 
 [[constraint]]
   name = "github.com/percona/pmm"
-<<<<<<< HEAD
   branch = "PMM-5784-pt-pg-summary"
-=======
-  branch = "release/2.13"
->>>>>>> 5f7ed7b3
 
 [[constraint]]
   name = "github.com/percona-platform/saas"
