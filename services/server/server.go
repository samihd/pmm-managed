// pmm-managed
// Copyright (C) 2017 Percona LLC
//
// This program is free software: you can redistribute it and/or modify
// it under the terms of the GNU Affero General Public License as published by
// the Free Software Foundation, either version 3 of the License, or
// (at your option) any later version.
//
// This program is distributed in the hope that it will be useful,
// but WITHOUT ANY WARRANTY; without even the implied warranty of
// MERCHANTABILITY or FITNESS FOR A PARTICULAR PURPOSE. See the
// GNU Affero General Public License for more details.
//
// You should have received a copy of the GNU Affero General Public License
// along with this program. If not, see <https://www.gnu.org/licenses/>.

// Package server implements pmm-managed Server API.
package server

import (
	"context"
	"crypto/subtle"
	"encoding/json"
	"fmt"
	"io/ioutil"
	"os"
	"os/exec"
	"os/user"
	"path"
	"path/filepath"
	"strconv"
	"strings"
	"sync"
	"time"

	"github.com/golang/protobuf/ptypes"
	"github.com/golang/protobuf/ptypes/duration"
	"github.com/google/uuid"
	"github.com/percona/pmm/api/serverpb"
	"github.com/percona/pmm/utils/pdeathsig"
	"github.com/percona/pmm/version"
	"github.com/pkg/errors"
	"github.com/sirupsen/logrus"
	"golang.org/x/sys/unix"
	"google.golang.org/grpc/codes"
	"google.golang.org/grpc/status"
	"gopkg.in/reform.v1"

	"github.com/percona/pmm-managed/models"
	"github.com/percona/pmm-managed/utils/envvars"
)

const platformAPITimeout = 10 * time.Second

// Server represents service for checking PMM Server status and changing settings.
type Server struct {
	db                   *reform.DB
	vmdb                 prometheusService
	r                    agentsRegistry
	vmalert              vmAlertService
	vmalertExternalRules vmAlertExternalRules
	alertmanager         alertmanagerService
	checksService        checksService
	supervisord          supervisordService
	telemetryService     telemetryService
	platformService      platformService
	awsInstanceChecker   *AWSInstanceChecker
	grafanaClient        grafanaClient
	l                    *logrus.Entry

	pmmUpdateAuthFileM sync.Mutex
	pmmUpdateAuthFile  string

	envRW       sync.RWMutex
	envSettings *models.ChangeSettingsParams

	sshKeyM sync.Mutex
}

type pmmUpdateAuth struct {
	AuthToken string `json:"auth_token"`
}

// Params holds the parameters needed to create a new service.
type Params struct {
	DB                   *reform.DB
	AgentsRegistry       agentsRegistry
	VMDB                 prometheusService
	VMAlert              prometheusService
	Alertmanager         alertmanagerService
	ChecksService        checksService
	VMAlertExternalRules vmAlertExternalRules
	Supervisord          supervisordService
	TelemetryService     telemetryService
	PlatformService      platformService
	AwsInstanceChecker   *AWSInstanceChecker
	GrafanaClient        grafanaClient
}

// NewServer returns new server for Server service.
func NewServer(params *Params) (*Server, error) {
	path := os.TempDir()
	if _, err := os.Stat(path); err != nil {
		return nil, errors.WithStack(err)
	}
	path = filepath.Join(path, "pmm-update.json")

	s := &Server{
		db:                   params.DB,
		vmdb:                 params.VMDB,
		r:                    params.AgentsRegistry,
		vmalert:              params.VMAlert,
		alertmanager:         params.Alertmanager,
		checksService:        params.ChecksService,
		vmalertExternalRules: params.VMAlertExternalRules,
		supervisord:          params.Supervisord,
		telemetryService:     params.TelemetryService,
		platformService:      params.PlatformService,
		awsInstanceChecker:   params.AwsInstanceChecker,
		grafanaClient:        params.GrafanaClient,
		l:                    logrus.WithField("component", "server"),
		pmmUpdateAuthFile:    path,
		envSettings:          new(models.ChangeSettingsParams),
	}
	return s, nil
}

// UpdateSettingsFromEnv updates settings in the database with environment variables values.
// It returns only validation or database errors; invalid environment variables are logged and skipped.
func (s *Server) UpdateSettingsFromEnv(env []string) []error {
	s.envRW.Lock()
	defer s.envRW.Unlock()

	envSettings, errs, warns := envvars.ParseEnvVars(env)
	for _, w := range warns {
		s.l.Warnln(w)
	}
	if len(errs) > 0 {
		return errs
	}

	err := s.db.InTransaction(func(tx *reform.TX) error {
		_, err := models.UpdateSettings(tx.Querier, envSettings)
		return err
	})
	if err != nil {
		return []error{err}
	}
	s.envSettings = envSettings
	return nil
}

// Version returns PMM Server version.
func (s *Server) Version(ctx context.Context, req *serverpb.VersionRequest) (*serverpb.VersionResponse, error) {
	// for API testing of authentication, panic handling, etc.
	if req.Dummy != "" {
		switch {
		case strings.HasPrefix(req.Dummy, "panic-"):
			switch req.Dummy {
			case "panic-error":
				panic(errors.New("panic-error"))
			case "panic-fmterror":
				panic(fmt.Errorf("panic-fmterror"))
			default:
				panic(req.Dummy)
			}

		case strings.HasPrefix(req.Dummy, "grpccode-"):
			code, err := strconv.Atoi(strings.TrimPrefix(req.Dummy, "grpccode-"))
			if err != nil {
				return nil, err
			}
			grpcCode := codes.Code(code)
			return nil, status.Errorf(grpcCode, "gRPC code %d (%s)", grpcCode, grpcCode)
		}
	}

	res := &serverpb.VersionResponse{
		// always return something in this field:
		// it is used by PMM 1.x's pmm-client for compatibility checking
		Version: version.Version,

		Managed: &serverpb.VersionInfo{
			Version:     version.Version,
			FullVersion: version.FullCommit,
		},

		DistributionMethod: s.telemetryService.DistributionMethod(),
	}
	if t, err := version.Time(); err == nil {
		ts, _ := ptypes.TimestampProto(t)
		res.Managed.Timestamp = ts
	}

	if v := s.supervisord.InstalledPMMVersion(ctx); v != nil {
		res.Version = v.Version
		res.Server = &serverpb.VersionInfo{
			Version:     v.Version,
			FullVersion: v.FullVersion,
		}
		if v.BuildTime != nil {
			res.Server.Timestamp, _ = ptypes.TimestampProto(*v.BuildTime)
		}
	}

	return res, nil
}

// Readiness returns an error when some PMM Server component is not ready yet or is being restarted.
// It can be used as for Docker health check or Kubernetes readiness probe.
func (s *Server) Readiness(ctx context.Context, req *serverpb.ReadinessRequest) (*serverpb.ReadinessResponse, error) {
	var notReady bool
	for n, svc := range map[string]healthChecker{
		"alertmanager":    s.alertmanager,
		"grafana":         s.grafanaClient,
		"victoriametrics": s.vmdb,
		"vmalert":         s.vmalert,
	} {
		if err := svc.IsReady(ctx); err != nil {
			s.l.Errorf("%s readiness check failed: %+v", n, err)
			notReady = true
		}
	}

	if notReady {
		return nil, status.Error(codes.Internal, "PMM Server is not ready yet.")
	}

	return &serverpb.ReadinessResponse{}, nil
}

// CheckUpdates checks PMM Server updates availability.
func (s *Server) CheckUpdates(ctx context.Context, req *serverpb.CheckUpdatesRequest) (*serverpb.CheckUpdatesResponse, error) {
	s.envRW.RLock()
	updatesDisabled := s.envSettings.DisableUpdates
	s.envRW.RUnlock()

	if req.Force {
		if err := s.supervisord.ForceCheckUpdates(ctx); err != nil {
			return nil, err
		}
	}

	v, lastCheck := s.supervisord.LastCheckUpdatesResult(ctx)
	if v == nil {
		return nil, status.Error(codes.Unavailable, "failed to check for updates")
	}

	res := &serverpb.CheckUpdatesResponse{
		Installed: &serverpb.VersionInfo{
			Version:     v.Installed.Version,
			FullVersion: v.Installed.FullVersion,
		},
		Latest: &serverpb.VersionInfo{
			Version:     v.Latest.Version,
			FullVersion: v.Latest.FullVersion,
		},
		UpdateAvailable: v.UpdateAvailable,
		LatestNewsUrl:   v.LatestNewsURL,
	}

	if updatesDisabled {
		res.UpdateAvailable = false
	}

	res.LastCheck, _ = ptypes.TimestampProto(lastCheck)

	if v.Installed.BuildTime != nil {
		t := v.Installed.BuildTime.UTC().Truncate(24 * time.Hour) // return only date
		res.Installed.Timestamp, _ = ptypes.TimestampProto(t)
	}

	if v.Latest.BuildTime != nil {
		t := v.Latest.BuildTime.UTC().Truncate(24 * time.Hour) // return only date
		res.Latest.Timestamp, _ = ptypes.TimestampProto(t)
	}

	return res, nil
}

// StartUpdate starts PMM Server update.
func (s *Server) StartUpdate(ctx context.Context, req *serverpb.StartUpdateRequest) (*serverpb.StartUpdateResponse, error) {
	s.envRW.RLock()
	updatesDisabled := s.envSettings.DisableUpdates
	s.envRW.RUnlock()

	if updatesDisabled {
		return nil, status.Error(codes.FailedPrecondition, "Updates are disabled via DISABLE_UPDATES environment variable.")
	}

	offset, err := s.supervisord.StartUpdate()
	if err != nil {
		return nil, err
	}

	authToken := uuid.New().String()
	if err = s.writeUpdateAuthToken(authToken); err != nil {
		return nil, err
	}

	return &serverpb.StartUpdateResponse{
		AuthToken: authToken,
		LogOffset: offset,
	}, nil
}

// UpdateStatus returns PMM Server update status.
func (s *Server) UpdateStatus(ctx context.Context, req *serverpb.UpdateStatusRequest) (*serverpb.UpdateStatusResponse, error) {
	token, err := s.readUpdateAuthToken()
	if err != nil {
		return nil, err
	}
	if subtle.ConstantTimeCompare([]byte(req.AuthToken), []byte(token)) == 0 {
		return nil, status.Error(codes.PermissionDenied, "Invalid authentication token.")
	}

	// wait up to 30 seconds for new log lines
	var lines []string
	var newOffset uint32
	var done bool
	ctx, cancel := context.WithTimeout(ctx, 30*time.Second)
	defer cancel()
	for ctx.Err() == nil {
		done = !s.supervisord.UpdateRunning()
		if done {
			// give supervisord a second to flush logs to file
			time.Sleep(time.Second)
		}

		lines, newOffset, err = s.supervisord.UpdateLog(req.LogOffset)
		if err != nil {
			s.l.Warn(err)
		}

		if len(lines) != 0 || done {
			break
		}

		time.Sleep(200 * time.Millisecond)
	}

	return &serverpb.UpdateStatusResponse{
		LogLines:  lines,
		LogOffset: newOffset,
		Done:      done,
	}, nil
}

// writeUpdateAuthToken writes authentication token for getting update status and logs to the file.
//
// We can't rely on Grafana for authentication or on PostgreSQL for storage as their configuration
// is being changed during update.
func (s *Server) writeUpdateAuthToken(token string) error {
	s.pmmUpdateAuthFileM.Lock()
	defer s.pmmUpdateAuthFileM.Unlock()

	a := &pmmUpdateAuth{
		AuthToken: token,
	}
	f, err := os.OpenFile(s.pmmUpdateAuthFile, os.O_WRONLY|os.O_CREATE|os.O_TRUNC, 0600|os.ModeExclusive)
	if err != nil {
		return errors.WithStack(err)
	}
	defer func() {
		if err = f.Close(); err != nil {
			s.l.Error(err)
		}
	}()

	return errors.WithStack(json.NewEncoder(f).Encode(a))
}

// readUpdateAuthToken reads authentication token for getting update status and logs from the file.
func (s *Server) readUpdateAuthToken() (string, error) {
	s.pmmUpdateAuthFileM.Lock()
	defer s.pmmUpdateAuthFileM.Unlock()

	f, err := os.OpenFile(s.pmmUpdateAuthFile, os.O_RDONLY, os.ModeExclusive)
	if err != nil {
		return "", errors.WithStack(err)
	}
	defer func() {
		if err = f.Close(); err != nil {
			s.l.Error(err)
		}
	}()

	var a pmmUpdateAuth
	err = json.NewDecoder(f).Decode(&a)
	return a.AuthToken, errors.WithStack(err)
}

// convertSettings merges database settings and settings from environment variables into API response.
func (s *Server) convertSettings(settings *models.Settings) *serverpb.Settings {
	res := &serverpb.Settings{
		UpdatesDisabled:  s.envSettings.DisableUpdates,
		TelemetryEnabled: !settings.Telemetry.Disabled,
		MetricsResolutions: &serverpb.MetricsResolutions{
			Hr: ptypes.DurationProto(settings.MetricsResolutions.HR),
			Mr: ptypes.DurationProto(settings.MetricsResolutions.MR),
			Lr: ptypes.DurationProto(settings.MetricsResolutions.LR),
		},
		DataRetention:    ptypes.DurationProto(settings.DataRetention),
		SshKey:           settings.SSHKey,
		AwsPartitions:    settings.AWSPartitions,
		AlertManagerUrl:  settings.AlertManagerURL,
		SttEnabled:       settings.SaaS.STTEnabled,
		PlatformEmail:    settings.SaaS.Email,
		DbaasEnabled:     settings.DBaaS.Enabled,
		PmmPublicAddress: settings.PMMPublicAddress,

		AlertingEnabled: settings.IntegratedAlerting.Enabled,
	}

	if settings.IntegratedAlerting.EmailAlertingSettings != nil {
		res.EmailAlertingSettings = &serverpb.EmailAlertingSettings{
			From:      settings.IntegratedAlerting.EmailAlertingSettings.From,
			Smarthost: settings.IntegratedAlerting.EmailAlertingSettings.Smarthost,
			Hello:     settings.IntegratedAlerting.EmailAlertingSettings.Hello,
			Username:  settings.IntegratedAlerting.EmailAlertingSettings.Username,
			Password:  "",
			Identity:  settings.IntegratedAlerting.EmailAlertingSettings.Identity,
			Secret:    settings.IntegratedAlerting.EmailAlertingSettings.Secret,
		}
	}

	if settings.IntegratedAlerting.SlackAlertingSettings != nil {
		res.SlackAlertingSettings = &serverpb.SlackAlertingSettings{
			Url: settings.IntegratedAlerting.SlackAlertingSettings.URL,
		}
	}

	b, err := s.vmalertExternalRules.ReadRules()
	if err != nil {
		s.l.Warnf("Cannot load Alert Manager rules: %s", err)
	}
	res.AlertManagerRules = b

	return res
}

// GetSettings returns current PMM Server settings.
func (s *Server) GetSettings(ctx context.Context, req *serverpb.GetSettingsRequest) (*serverpb.GetSettingsResponse, error) {
	s.envRW.RLock()
	defer s.envRW.RUnlock()

	settings, err := models.GetSettings(s.db)
	if err != nil {
		return nil, err
	}

	return &serverpb.GetSettingsResponse{
		Settings: s.convertSettings(settings),
	}, nil
}

func getDuration(p *duration.Duration) time.Duration {
	d, _ := ptypes.Duration(p)
	return d
}

func (s *Server) validateChangeSettingsRequest(ctx context.Context, req *serverpb.ChangeSettingsRequest) error {
	metricsRes := req.MetricsResolutions

	// check request parameters

	if req.AlertManagerRules != "" && req.RemoveAlertManagerRules {
		return status.Error(codes.InvalidArgument, "Both alert_manager_rules and remove_alert_manager_rules are present.")
	}
	if req.PmmPublicAddress != "" && req.RemovePmmPublicAddress {
		return status.Error(codes.InvalidArgument, "Both pmm_public_address and remove_pmm_public_address are present.")
	}
	if req.SshKey != "" {
		if err := s.validateSSHKey(ctx, req.SshKey); err != nil {
			return err
		}
	}

	if req.AlertManagerRules != "" {
		if err := s.vmalertExternalRules.ValidateRules(ctx, req.AlertManagerRules); err != nil {
			return err
		}
	}

	// check request parameters compatibility with environment variables

	// ignore req.DisableTelemetry and req.DisableStt even if they are present since that will not change anything
	if req.EnableTelemetry && s.envSettings.DisableTelemetry {
		return status.Error(codes.FailedPrecondition, "Telemetry is disabled via DISABLE_TELEMETRY environment variable.")
	}
	if req.EnableStt && s.envSettings.DisableTelemetry {
		return status.Error(codes.FailedPrecondition, "STT cannot be enabled because telemetry is disabled via DISABLE_TELEMETRY environment variable.")
	}

	// ignore req.EnableAlerting even if they are present since that will not change anything
	if req.DisableAlerting && s.envSettings.EnableAlerting {
		return status.Error(codes.FailedPrecondition, "Alerting is enabled via ENABLE_ALERTING environment variable.")
	}

	if getDuration(metricsRes.GetHr()) != 0 && s.envSettings.MetricsResolutions.HR != 0 {
		return status.Error(codes.FailedPrecondition, "High resolution for metrics is set via METRICS_RESOLUTION_HR (or METRICS_RESOLUTION) environment variable.")
	}
	if getDuration(metricsRes.GetMr()) != 0 && s.envSettings.MetricsResolutions.MR != 0 {
		return status.Error(codes.FailedPrecondition, "Medium resolution for metrics is set via METRICS_RESOLUTION_MR environment variable.")
	}
	if getDuration(metricsRes.GetLr()) != 0 && s.envSettings.MetricsResolutions.LR != 0 {
		return status.Error(codes.FailedPrecondition, "Low resolution for metrics is set via METRICS_RESOLUTION_LR environment variable.")
	}

	if getDuration(req.DataRetention) != 0 && s.envSettings.DataRetention != 0 {
		return status.Error(codes.FailedPrecondition, "Data retention for queries is set via DATA_RETENTION environment variable.")
	}

	return nil
}

// ChangeSettings changes PMM Server settings.
func (s *Server) ChangeSettings(ctx context.Context, req *serverpb.ChangeSettingsRequest) (*serverpb.ChangeSettingsResponse, error) {
	s.envRW.RLock()
	defer s.envRW.RUnlock()

	if err := s.validateChangeSettingsRequest(ctx, req); err != nil {
		return nil, err
	}

	var settings *models.Settings
	err := s.db.InTransaction(func(tx *reform.TX) error {
		metricsRes := req.MetricsResolutions
		settingsParams := &models.ChangeSettingsParams{
			DisableTelemetry: req.DisableTelemetry,
			EnableTelemetry:  req.EnableTelemetry,
			MetricsResolutions: models.MetricsResolutions{
				HR: getDuration(metricsRes.GetHr()),
				MR: getDuration(metricsRes.GetMr()),
				LR: getDuration(metricsRes.GetLr()),
			},
			DataRetention:          getDuration(req.DataRetention),
			AWSPartitions:          req.AwsPartitions,
			AlertManagerURL:        req.AlertManagerUrl,
			RemoveAlertManagerURL:  req.RemoveAlertManagerUrl,
			SSHKey:                 req.SshKey,
			EnableSTT:              req.EnableStt,
			DisableSTT:             req.DisableStt,
			PMMPublicAddress:       req.PmmPublicAddress,
			RemovePMMPublicAddress: req.RemovePmmPublicAddress,

			EnableAlerting:              req.EnableAlerting,
			DisableAlerting:             req.DisableAlerting,
			RemoveEmailAlertingSettings: req.RemoveEmailAlertingSettings,
			RemoveSlackAlertingSettings: req.RemoveSlackAlertingSettings,
		}

		if req.EmailAlertingSettings != nil {
			settingsParams.EmailAlertingSettings = &models.EmailAlertingSettings{
				From:      req.EmailAlertingSettings.From,
				Smarthost: req.EmailAlertingSettings.Smarthost,
				Hello:     req.EmailAlertingSettings.Hello,
				Username:  req.EmailAlertingSettings.Username,
				Identity:  req.EmailAlertingSettings.Identity,
				Secret:    req.EmailAlertingSettings.Secret,
			}
			if req.EmailAlertingSettings.Password != "" {
				settingsParams.EmailAlertingSettings.Password = req.EmailAlertingSettings.Password
			}
		}

		if req.SlackAlertingSettings != nil {
			settingsParams.SlackAlertingSettings = &models.SlackAlertingSettings{
				URL: req.SlackAlertingSettings.Url,
			}
		}

		var e error
		if settings, e = models.UpdateSettings(tx, settingsParams); e != nil {
			return status.Error(codes.InvalidArgument, e.Error())
		}

		// absent value means "do not change"
		if req.SshKey != "" {
			if e = s.writeSSHKey(req.SshKey); e != nil {
				return errors.WithStack(e)
			}
		}

		// absent value means "do not change"
		if req.AlertManagerRules != "" {
			if e = s.vmalertExternalRules.WriteRules(req.AlertManagerRules); e != nil {
				return errors.WithStack(e)
			}
		}
		if req.RemoveAlertManagerRules {
			if e = s.vmalertExternalRules.RemoveRulesFile(); e != nil && !os.IsNotExist(e) {
				return errors.WithStack(e)
			}
		}
		return nil
	})
	if err != nil {
		return nil, err
	}

<<<<<<< HEAD
	if settings.SaaS.STTEnabled {
		err = s.checksService.StartChecks(ctx)
		// should we return error or just log it?
		if err != nil {
			return nil, err
		}
	}

	if err := s.supervisord.UpdateConfiguration(settings); err != nil {
=======
	if err := s.UpdateConfigurations(); err != nil {
>>>>>>> 1df5647f
		return nil, err
	}

	if isAgentsStateUpdateNeeded(req.MetricsResolutions) {
		if err := s.r.UpdateAgentsState(ctx); err != nil {
			return nil, err
		}
	}

	return &serverpb.ChangeSettingsResponse{
		Settings: s.convertSettings(settings),
	}, nil
}

// UpdateConfigurations updates supervisor config and requests configuration update for VictoriaMetrics components.
func (s *Server) UpdateConfigurations() error {
	settings, err := models.GetSettings(s.db)
	if err != nil {
		return err
	}
	if err := s.supervisord.UpdateConfiguration(settings); err != nil {
		return err
	}
	s.vmdb.RequestConfigurationUpdate()
	s.vmalert.RequestConfigurationUpdate()
	return nil
}

func (s *Server) validateSSHKey(ctx context.Context, sshKey string) error {
	tempFile, err := ioutil.TempFile("", "temp_ssh_keys_*")
	if err != nil {
		return errors.WithStack(err)
	}
	tempFile.Close()                 //nolint:errcheck
	defer os.Remove(tempFile.Name()) //nolint:errcheck

	if err = ioutil.WriteFile(tempFile.Name(), []byte(sshKey), 0600); err != nil {
		return errors.WithStack(err)
	}

	timeoutCtx, cancel := context.WithTimeout(ctx, 3*time.Second)
	defer cancel()

	cmd := exec.CommandContext(timeoutCtx, "ssh-keygen", "-l", "-f", tempFile.Name()) //nolint:gosec
	pdeathsig.Set(cmd, unix.SIGKILL)

	if err = cmd.Run(); err != nil {
		if e, ok := err.(*exec.ExitError); ok && e.ExitCode() != 0 {
			return status.Errorf(codes.InvalidArgument, "Invalid SSH key.")
		}
		return errors.WithStack(err)
	}

	return nil
}

func (s *Server) writeSSHKey(sshKey string) error {
	s.sshKeyM.Lock()
	defer s.sshKeyM.Unlock()

	const username = "admin"
	usr, err := user.Lookup(username)
	if err != nil {
		return errors.WithStack(err)
	}
	sshDirPath := path.Join(usr.HomeDir, ".ssh")
	if err = os.MkdirAll(sshDirPath, 0700); err != nil {
		return errors.WithStack(err)
	}

	uid, err := strconv.Atoi(usr.Uid)
	if err != nil {
		return errors.WithStack(err)
	}
	gid, err := strconv.Atoi(usr.Gid)
	if err != nil {
		return errors.WithStack(err)
	}
	if err = os.Chown(sshDirPath, uid, gid); err != nil {
		return errors.WithStack(err)
	}
	keysPath := path.Join(sshDirPath, "authorized_keys")
	if err = ioutil.WriteFile(keysPath, []byte(sshKey), 0600); err != nil {
		return errors.WithStack(err)
	}
	if err = os.Chown(keysPath, uid, gid); err != nil {
		return errors.WithStack(err)
	}
	return nil
}

// AWSInstanceCheck checks AWS EC2 instance ID.
func (s *Server) AWSInstanceCheck(ctx context.Context, req *serverpb.AWSInstanceCheckRequest) (*serverpb.AWSInstanceCheckResponse, error) {
	if err := s.awsInstanceChecker.check(req.InstanceId); err != nil {
		return nil, err
	}
	return &serverpb.AWSInstanceCheckResponse{}, nil
}

// PlatformSignUp creates new Percona Platform user with given email and password.
func (s *Server) PlatformSignUp(ctx context.Context, req *serverpb.PlatformSignUpRequest) (*serverpb.PlatformSignUpResponse, error) {
	nCtx, cancel := context.WithTimeout(ctx, platformAPITimeout)
	defer cancel()
	if err := s.platformService.SignUp(nCtx, req.Email, req.Password); err != nil {
		return nil, err
	}

	return &serverpb.PlatformSignUpResponse{}, nil
}

// PlatformSignIn links that PMM instance to Percona Platform user and created new session.
func (s *Server) PlatformSignIn(ctx context.Context, req *serverpb.PlatformSignInRequest) (*serverpb.PlatformSignInResponse, error) {
	nCtx, cancel := context.WithTimeout(ctx, platformAPITimeout)
	defer cancel()
	if err := s.platformService.SignIn(nCtx, req.Email, req.Password); err != nil {
		return nil, err
	}

	return &serverpb.PlatformSignInResponse{}, nil
}

// PlatformSignOut logouts that PMM instance from Percona Platform account.
func (s *Server) PlatformSignOut(ctx context.Context, _ *serverpb.PlatformSignOutRequest) (*serverpb.PlatformSignOutResponse, error) {
	nCtx, cancel := context.WithTimeout(ctx, platformAPITimeout)
	defer cancel()
	if err := s.platformService.SignOut(nCtx); err != nil {
		return nil, err
	}

	return &serverpb.PlatformSignOutResponse{}, nil
}

// isAgentsStateUpdateNeeded - checks metrics resolution changes,
// if it was changed, agents state must be updated.
func isAgentsStateUpdateNeeded(mr *serverpb.MetricsResolutions) bool {
	if mr == nil {
		return false
	}
	if mr.Lr == nil && mr.Hr == nil && mr.Mr == nil {
		return false
	}
	return true
}

// check interfaces
var (
	_ serverpb.ServerServer = (*Server)(nil)
)<|MERGE_RESOLUTION|>--- conflicted
+++ resolved
@@ -599,19 +599,15 @@
 		return nil, err
 	}
 
-<<<<<<< HEAD
 	if settings.SaaS.STTEnabled {
+		// force checks download and execution when STT is enabled
 		err = s.checksService.StartChecks(ctx)
-		// should we return error or just log it?
 		if err != nil {
 			return nil, err
 		}
 	}
 
-	if err := s.supervisord.UpdateConfiguration(settings); err != nil {
-=======
 	if err := s.UpdateConfigurations(); err != nil {
->>>>>>> 1df5647f
 		return nil, err
 	}
 
