# This file is autogenerated, do not edit; changes may be undone by the next 'dep ensure'.


[[projects]]
  digest = "1:15310eb747a3957085a05b6f4d446eb93af24db2b7e7b8ec24cbcff65d878e6a"
  name = "github.com/AlekSi/pointer"
  packages = ["."]
  pruneopts = "NUT"
  revision = "4f2b1f4deff73a28288291183baa1e9dff4a93a5"
  version = "v1.1.0"

[[projects]]
  branch = "master"
  digest = "1:42d4dcc25a908bb5a54ac91cd204c7d15651367f5751c569ccab8097b2f61204"
  name = "github.com/BurntSushi/go-sumtype"
  packages = ["."]
  pruneopts = "NUT"
  revision = "fcb4a6205bdc6ce526f359ae5eae5fb6ded53916"

[[projects]]
  digest = "1:0a111edd8693fd977f42a0c4f199a0efb13c20aec9da99ad8830c7bb6a87e8d6"
  name = "github.com/PuerkitoBio/purell"
  packages = ["."]
  pruneopts = "NUT"
  revision = "44968752391892e1b0d0b821ee79e9a85fa13049"
  version = "v1.1.1"

[[projects]]
  branch = "master"
  digest = "1:8098cd40cd09879efbf12e33bcd51ead4a66006ac802cd563a66c4f3373b9727"
  name = "github.com/PuerkitoBio/urlesc"
  packages = ["."]
  pruneopts = "NUT"
  revision = "de5bf2ad457846296e2031421a34e2568e304e35"

[[projects]]
  branch = "master"
  digest = "1:f3793f8a708522400cef1dba23385e901aede5519f68971fd69938ef330b07a1"
  name = "github.com/alecthomas/template"
  packages = [
    ".",
    "parse",
  ]
  pruneopts = "NUT"
  revision = "fb15b899a75114aa79cc930e33c46b577cc664b1"

[[projects]]
  branch = "master"
  digest = "1:278f733beeec2d654fc7412dbfa2dff194245e13c720bef8d4e284e0e25708f5"
  name = "github.com/alecthomas/units"
  packages = ["."]
  pruneopts = "NUT"
  revision = "f65c72e2690dc4b403c8bd637baf4611cd4c069b"

[[projects]]
  digest = "1:c625fa56b03726603d572cf18fc73499751d2715dfa3f8b2dfad48ddecd408d7"
  name = "github.com/asaskevich/govalidator"
  packages = ["."]
  pruneopts = "NUT"
  revision = "475eaeb164960a651e97470412a7d3b0c5036105"
  version = "v10"

[[projects]]
  digest = "1:e39da38f0001252c6aaa76343c2eb5dfa3e0b3d501bbd86cf0d357d0ecbc7af7"
  name = "github.com/aws/aws-sdk-go"
  packages = [
    "aws",
    "aws/awserr",
    "aws/awsutil",
    "aws/client",
    "aws/client/metadata",
    "aws/corehandlers",
    "aws/credentials",
    "aws/credentials/ec2rolecreds",
    "aws/credentials/endpointcreds",
    "aws/credentials/processcreds",
    "aws/credentials/stscreds",
    "aws/csm",
    "aws/defaults",
    "aws/ec2metadata",
    "aws/endpoints",
    "aws/request",
    "aws/session",
    "aws/signer/v4",
    "internal/context",
    "internal/ini",
    "internal/sdkio",
    "internal/sdkmath",
    "internal/sdkrand",
    "internal/sdkuri",
    "internal/shareddefaults",
    "internal/strings",
    "internal/sync/singleflight",
    "private/protocol",
    "private/protocol/json/jsonutil",
    "private/protocol/query",
    "private/protocol/query/queryutil",
    "private/protocol/rest",
    "private/protocol/xml/xmlutil",
    "service/rds",
    "service/sts",
    "service/sts/stsiface",
  ]
  pruneopts = "NUT"
  revision = "878b60015fb9e4860839b956ed16d8035876020f"
  version = "v1.33.10"

[[projects]]
  digest = "1:707ebe952a8b3d00b343c01536c79c73771d100f63ec6babeaed5c79e2b8a8dd"
  name = "github.com/beorn7/perks"
  packages = ["quantile"]
  pruneopts = "NUT"
  revision = "37c8de3658fcb183f997c4e13e8337516ab753e6"
  version = "v1.0.1"

[[projects]]
  digest = "1:3d407aad561cc061f31acbafd2236ab70c7a570cb0b1e4ce8c921cf672a0fd17"
  name = "github.com/brianvoe/gofakeit"
  packages = [
    ".",
    "data",
  ]
  pruneopts = "NUT"
  revision = "19b40d7d6241163eba8b06ddec1041a36db06c54"
  version = "v3.20.2"

[[projects]]
  digest = "1:ffe9824d294da03b391f44e1ae8281281b4afc1bdaa9588c9097785e3af10cec"
  name = "github.com/davecgh/go-spew"
  packages = ["spew"]
  pruneopts = "NUT"
  revision = "8991bc29aa16c548c550c7ff78260e27b9ab7c73"
  version = "v1.1.1"

[[projects]]
  digest = "1:82ebaeef8f2da43f9c4544f05d1b0dd987189a11e444e013e6c9e529235b7504"
  name = "github.com/go-openapi/analysis"
  packages = [
    ".",
    "internal",
  ]
  pruneopts = "NUT"
  revision = "421cb960388d1c41b1d4f0eee5300257ac289c97"
  version = "v0.19.10"

[[projects]]
  digest = "1:6a736893297649605f8a7ecc69c662eed252f21fa3c34809088e5d44735bcb02"
  name = "github.com/go-openapi/errors"
  packages = ["."]
  pruneopts = "NUT"
  revision = "7f2246786dd6ea01e5e7fe8e0229a53ea48bc6c4"
  version = "v0.19.6"

[[projects]]
  digest = "1:3758c86e787dfe5792a23430f34636106a16da914446724399c9c12f121a225d"
  name = "github.com/go-openapi/jsonpointer"
  packages = ["."]
  pruneopts = "NUT"
  revision = "ed123515f087412cd7ef02e49b0b0a5e6a79a360"
  version = "v0.19.3"

[[projects]]
  digest = "1:98abd61947ff5c7c6fcfec5473d02a4821ed3a2dd99a4fbfdb7925b0dd745546"
  name = "github.com/go-openapi/jsonreference"
  packages = ["."]
  pruneopts = "NUT"
  revision = "7775307885f903b5e6808c24d81ead7eb136915f"
  version = "v0.19.4"

[[projects]]
  digest = "1:c3cb0571346173abe3b329baf50e5ca05d2d1640cfe2817c65ed377e44c34afc"
  name = "github.com/go-openapi/loads"
  packages = ["."]
  pruneopts = "NUT"
  revision = "18bb1f3437c08e833e5f629003bafc2a3884d19f"
  version = "v0.19.5"

[[projects]]
  digest = "1:731c48ad404d44df8d3da9c209dd29084a8eba9904e895546b66845ea85ae957"
  name = "github.com/go-openapi/runtime"
  packages = [
    ".",
    "client",
    "logger",
    "middleware",
    "middleware/denco",
    "middleware/header",
    "middleware/untyped",
    "security",
  ]
  pruneopts = "NUT"
  revision = "5fc6d7931327cf2e35c6f68b24964af682789b15"
  version = "v0.19.20"

[[projects]]
  digest = "1:a73c7e40dcada711eb805afea511470874b8e934a6eaadd7d92a350bf80ea111"
  name = "github.com/go-openapi/spec"
  packages = ["."]
  pruneopts = "NUT"
  revision = "e7bc266bd09139be98b222b2ef8fbca0ffdb933d"
  version = "v0.19.9"

[[projects]]
  digest = "1:505f715d384d958e9378bd398015d50ede72dc6375f8d18961121452d545f865"
  name = "github.com/go-openapi/strfmt"
  packages = ["."]
  pruneopts = "NUT"
  revision = "2887e74ed0fe2aea628affe322b19fc3112f98cd"
  version = "v0.19.5"

[[projects]]
  digest = "1:b8bae5ae3c3ccc79b8af1cf6658aa8255711b7eb4eabfb3a3ac785129a372b0c"
  name = "github.com/go-openapi/swag"
  packages = ["."]
  pruneopts = "NUT"
  revision = "ab98f8e6456407f6afd63e441c5304d6ef60cb7f"
  version = "v0.19.9"

[[projects]]
  digest = "1:2e35ee61c5e4d43f0503a7c6895aff9ba0c3995798e89c2b4d99895f025c7921"
  name = "github.com/go-openapi/validate"
  packages = ["."]
  pruneopts = "NUT"
  revision = "b4358e2166e999e752797fead269fb411dc700f7"
  version = "v0.19.10"

[[projects]]
  digest = "1:24f20a61b3d084137d13cf53aba7365862b850fe4f30b733ed0e3c7ade9ca86d"
  name = "github.com/go-sql-driver/mysql"
  packages = ["."]
  pruneopts = "NUT"
  revision = "17ef3dd9d98b69acec3e85878995ada9533a9370"
  version = "v1.5.0"

[[projects]]
  digest = "1:91358b3a314c1ddfd4d6445ca9c1fb846842c31c153e626730594b3c95f73f4a"
  name = "github.com/go-stack/stack"
  packages = ["."]
  pruneopts = "NUT"
  revision = "2fee6af1a9795aafbe0253a0cfbdf668e1fb8a9a"
  version = "v1.8.0"

[[projects]]
  digest = "1:b2b193b1c8227eea746da4a8467d16a8b79d460ae6d27a16d930581d30bb6990"
  name = "github.com/gogo/protobuf"
  packages = [
    "proto",
    "protoc-gen-gogo/descriptor",
  ]
  pruneopts = "NUT"
  revision = "5628607bb4c51c3157aacc3a50f0ab707582b805"
  version = "v1.3.1"

[[projects]]
  digest = "1:5c33f5bfab7e87b5d6243f713208ae953aa708eeb83d23642c608edd7d526f49"
  name = "github.com/golang/protobuf"
  packages = [
    "descriptor",
    "jsonpb",
    "proto",
    "protoc-gen-go/descriptor",
    "ptypes",
    "ptypes/any",
    "ptypes/duration",
    "ptypes/timestamp",
    "ptypes/wrappers",
  ]
  pruneopts = "NUT"
  revision = "4846b58453b3708320bdb524f25cc5a1d9cda4d4"
  version = "v1.4.3"

[[projects]]
  digest = "1:ab3ec1fe3e39bac4b3ab63390767766622be35b7cab03f47f787f9ec60522a53"
  name = "github.com/google/uuid"
  packages = ["."]
  pruneopts = "NUT"
  revision = "0cd6bf5da1e1c83f8b45653022c74f71af0538a4"
  version = "v1.1.1"

[[projects]]
  digest = "1:a0b9c06ce71d9972e6a5d44d64ef9a17a1db2fe164a090805077e9a0510105b5"
  name = "github.com/grpc-ecosystem/go-grpc-middleware"
  packages = [
    ".",
    "validator",
  ]
  pruneopts = "NUT"
  revision = "3c51f7f332123e8be5a157c0802a228ac85bf9db"
  version = "v1.2.0"

[[projects]]
  digest = "1:5872c7f130f62fc34bfda20babad36be6309c00b5c9207717f7cd2a51536fff4"
  name = "github.com/grpc-ecosystem/go-grpc-prometheus"
  packages = ["."]
  pruneopts = "NUT"
  revision = "c225b8c3b01faf2899099b768856a9e916e5087b"
  version = "v1.2.0"

[[projects]]
  digest = "1:2a682a0b8b991a25578a6a7cd7f6cc6350c127732e8e58bec530f2f0dff236cf"
  name = "github.com/grpc-ecosystem/grpc-gateway"
  packages = [
    "internal",
    "runtime",
    "utilities",
  ]
  pruneopts = "NUT"
  revision = "96e0d89cdc98e8d3be96851a66b2cff36082120b"
  version = "v1.15.0"

[[projects]]
  digest = "1:1f2aebae7e7c856562355ec0198d8ca2fa222fb05e5b1b66632a1fce39631885"
  name = "github.com/jmespath/go-jmespath"
  packages = ["."]
  pruneopts = "NUT"
  revision = "c2b33e84"

[[projects]]
  digest = "1:9d8169a68525a40501811137321057d3c3fb452b26059027e55d0d1ae307db01"
  name = "github.com/kevinburke/go-bindata"
  packages = [
    ".",
    "go-bindata",
  ]
  pruneopts = "NUT"
  revision = "017bb32866cbdd959f3f9891ab831bcd199c5819"
  version = "v3.22.0"

[[projects]]
  digest = "1:a3998f85665bdf805d519735e658c0e0125bd67b57bb15e414a5a9e360e32455"
  name = "github.com/konsorten/go-windows-terminal-sequences"
  packages = ["."]
  pruneopts = "NUT"
  revision = "edb144dfd453055e1e49a3d8b410a660b5a87613"
  version = "v1.0.3"

[[projects]]
  digest = "1:cd430a6f27f6133eb80fdd52990928a24ab612d42778eb1f8b3f866bdd5162e9"
  name = "github.com/lib/pq"
  packages = [
    ".",
    "oid",
    "scram",
  ]
  pruneopts = "NUT"
  revision = "984a6aa1ca4673778a2965cb1dc74bd070dc8818"
  version = "v1.7.1"

[[projects]]
  digest = "1:7bbccd3dd7998f2a180264ec1d12e362ed8e02f55ea7b82ac0d0f48ffa2d8888"
  name = "github.com/mailru/easyjson"
  packages = [
    "buffer",
    "jlexer",
    "jwriter",
  ]
  pruneopts = "NUT"
  revision = "8edcc4e51f39ddbd3505a3386aff3f435a7fd028"
  version = "v0.7.1"

[[projects]]
  digest = "1:5985ef4caf91ece5d54817c11ea25f182697534f8ae6521eadcd628c142ac4b6"
  name = "github.com/matttproud/golang_protobuf_extensions"
  packages = ["pbutil"]
  pruneopts = "NUT"
  revision = "c12348ce28de40eed0136aa2b644d0ee0650e56c"
  version = "v1.0.1"

[[projects]]
  digest = "1:40709da827caf66d1421f7e7251ed840c1c04423597041332d01797403280e49"
  name = "github.com/mitchellh/mapstructure"
  packages = ["."]
  pruneopts = "NUT"
  revision = "9e1e4717f8567d7ead72d070d064ad17d444a67e"
  version = "v1.3.3"

[[projects]]
  digest = "1:93b5830f1e6138532e9450d6a639d68132e613a0878d789c610322764220171a"
  name = "github.com/mwitkow/go-proto-validators"
  packages = ["."]
  pruneopts = "NUT"
  revision = "f73ec5a7ce82b3f9fb47f01d4629aa4617247af5"
  version = "v0.3.0"

[[projects]]
  branch = "main"
  digest = "1:d6c8d679318cbc3593eab770aa4a6b8bed8181aaf110a6482b8d9432a81f2df5"
  name = "github.com/percona-platform/dbaas-api"
  packages = ["gen/controller"]
  pruneopts = "NUT"
  revision = "3f82faf45bf2d9aa00f9791efd114da4b6675e07"

[[projects]]
  branch = "main"
  digest = "1:c1629f86dc19ba5a6f03cbce52a629deda6f77184272ed10d97e744224cf2fad"
  name = "github.com/percona-platform/saas"
  packages = [
    "gen/auth",
    "gen/check/retrieval",
    "gen/telemetry/events/pmm",
    "gen/telemetry/reporter",
    "pkg/alert",
    "pkg/check",
    "pkg/common",
    "pkg/starlark",
  ]
  pruneopts = "NUT"
  revision = "fa94aa1c69dda7db9834dbaa295ec9977a45b165"

[[projects]]
  digest = "1:16379f2653feea4834bd3700b27e2e0058d7bb7b1a708ac2904c92b9a7939581"
  name = "github.com/percona/exporter_shared"
  packages = ["helpers"]
  pruneopts = "NUT"
  revision = "6ed5adb5b4587752e46c8b9f9e4e5b79895a06f9"
  version = "v0.7.2"

[[projects]]
<<<<<<< HEAD
  branch = "PMM-5784-pt-pg-summary"
  digest = "1:b4637ce96933a024043415151887bf2b3ae7e1fa40f01c6398d88a99d5a36002"
=======
  branch = "PMM-2.0"
  digest = "1:d2907ba9a56d05fab5b12db0bb7aace4fa68a924cfb04d5ebe73687fe1a7a604"
>>>>>>> 900df0c3
  name = "github.com/percona/pmm"
  packages = [
    "api/agentpb",
    "api/alertmanager/amclient",
    "api/alertmanager/amclient/alert",
    "api/alertmanager/amclient/alertgroup",
    "api/alertmanager/amclient/general",
    "api/alertmanager/amclient/receiver",
    "api/alertmanager/amclient/silence",
    "api/alertmanager/ammodels",
    "api/inventorypb",
    "api/managementpb",
    "api/managementpb/dbaas",
    "api/managementpb/ia",
    "api/qanpb",
    "api/serverpb",
    "utils/pdeathsig",
    "utils/sqlmetrics",
    "utils/tlsconfig",
    "version",
  ]
  pruneopts = "NUT"
<<<<<<< HEAD
  revision = "d9b40fc8fc3fb8949d9718666bc1d79fd17ab0ae"
=======
  revision = "c4ee3d8bfe5b0b556e49afba553d6700308f3d25"
>>>>>>> 900df0c3

[[projects]]
  digest = "1:65230c46134944510adb8844cf4098b5c9fdd1dd11992c3980afc1d3e0c8e4bd"
  name = "github.com/percona/promconfig"
  packages = [
    ".",
    "alertmanager",
  ]
  pruneopts = "NUT"
  revision = "4b3fbe05a3478c76879e598fca582536f7871f77"
  version = "v0.2.1"

[[projects]]
  digest = "1:4047c378584616813d610c9f993bf90dd0d07aed8d94bd3bc299cd35ececdcba"
  name = "github.com/pkg/errors"
  packages = ["."]
  pruneopts = "NUT"
  revision = "614d223910a179a466c1767a985424175c39b465"
  version = "v0.9.1"

[[projects]]
  digest = "1:0028cb19b2e4c3112225cd871870f2d9cf49b9b4276531f03438a88e94be86fe"
  name = "github.com/pmezard/go-difflib"
  packages = ["difflib"]
  pruneopts = "NUT"
  revision = "792786c7400a136282c1664665ae0a8db921c6c2"
  version = "v1.0.0"

[[projects]]
  digest = "1:254b83bcd08a647e239388d738403d63a61d3d6b4240ec88656220bad880325c"
  name = "github.com/prometheus/client_golang"
  packages = [
    "prometheus",
    "prometheus/internal",
    "prometheus/promhttp",
    "prometheus/testutil",
  ]
  pruneopts = "NUT"
  revision = "170205fb58decfd011f1550d4cfb737230d7ae4f"
  version = "v1.1.0"

[[projects]]
  branch = "master"
  digest = "1:0db23933b8052702d980a3f029149b3f175f7c0eea0cff85b175017d0f2722c0"
  name = "github.com/prometheus/client_model"
  packages = ["go"]
  pruneopts = "NUT"
  revision = "60555c9708c786597e6b07bf846d0dc5c2a46f54"

[[projects]]
  digest = "1:98278956c7c550efc75a027e528aa51743f06fd0e33613d7ed224432a11e5ecf"
  name = "github.com/prometheus/common"
  packages = [
    "expfmt",
    "internal/bitbucket.org/ww/goautoneg",
    "model",
  ]
  pruneopts = "NUT"
  revision = "629b6ff9b3aafafba54ab96663903fde9544f037"
  version = "v0.8.0"

[[projects]]
  digest = "1:81515c09577f593364fa7ccc4df5d917165e45bf80f543ce2ebb1cbd598e9e57"
  name = "github.com/prometheus/procfs"
  packages = [
    ".",
    "internal/fs",
    "internal/util",
  ]
  pruneopts = "NUT"
  revision = "3a900613711866765af641f387dad41b639dbdc4"
  version = "v0.1.3"

[[projects]]
  digest = "1:1dbbefdedbdb89fc0073bfa0df49e0f117f9d901fe265c24552b72473cc5a650"
  name = "github.com/sirupsen/logrus"
  packages = ["."]
  pruneopts = "NUT"
  revision = "60c74ad9be0d874af0ab0daef6ab07c5c5911f0d"
  version = "v1.6.0"

[[projects]]
  digest = "1:99c59df3e312b276d94781efbdd94c258b059701274495bbd48310ccc02df113"
  name = "github.com/stretchr/objx"
  packages = ["."]
  pruneopts = "NUT"
  revision = "35313a95ee26395aa17d366c71a2ccf788fa69b6"
  version = "v0.3.0"

[[projects]]
  digest = "1:fb345fb08c4c73d02f68d8eeae2fcfb1519df6511504629c393cd74e82c9cf47"
  name = "github.com/stretchr/testify"
  packages = [
    "assert",
    "mock",
    "require",
  ]
  pruneopts = "NUT"
  revision = "f654a9112bbeac49ca2cd45bfbe11533c4666cf8"
  version = "v1.6.1"

[[projects]]
  digest = "1:b49f6e75d8aa6f18a320671f674a75a3f35eec1e9da5cb1631605eb1058dae3c"
  name = "github.com/vektra/mockery"
  packages = [
    "cmd/mockery",
    "mockery",
  ]
  pruneopts = "NUT"
  revision = "b91686d8be1370af45d78e3c6744216a90624df4"
  version = "v1.1.2"

[[projects]]
  digest = "1:00ccb7bf33c11f1905bd791a5dd8ddcf202f84e95aa506808fd0376bf6dc224b"
  name = "go.mongodb.org/mongo-driver"
  packages = [
    "bson",
    "bson/bsoncodec",
    "bson/bsonoptions",
    "bson/bsonrw",
    "bson/bsontype",
    "bson/primitive",
    "x/bsonx/bsoncore",
  ]
  pruneopts = "NUT"
  revision = "750fe7dfc033d023b335494a4ad2b713386e8e59"
  version = "v1.3.5"

[[projects]]
  branch = "master"
  digest = "1:0ba6cff23e0079fb8876b3f540b17663a502374a1f141803a1c5e353e99b83e4"
  name = "go.starlark.net"
  packages = [
    "internal/compile",
    "internal/spell",
    "resolve",
    "starlark",
    "syntax",
  ]
  pruneopts = "NUT"
  revision = "be5394c419b6941c14d194a98925a71512f8f979"

[[projects]]
  digest = "1:467bb8fb8fa786448b8d486cd0bb7c1a5577dcd7310441aa02a20110cd9f727d"
  name = "golang.org/x/mod"
  packages = [
    "module",
    "semver",
  ]
  pruneopts = "NUT"
  revision = "859b3ef565e237f9f1a0fb6b55385c497545680d"
  version = "v0.3.0"

[[projects]]
  branch = "master"
  digest = "1:9c0ed55b7bc9a2400d14b8ce55758ea861b0d5fc1767804a07b7f76b27716f46"
  name = "golang.org/x/net"
  packages = [
    "context",
    "http/httpguts",
    "http2",
    "http2/hpack",
    "idna",
    "internal/timeseries",
    "trace",
  ]
  pruneopts = "NUT"
  revision = "ab34263943818b32f575efc978a3d24e80b04bd7"

[[projects]]
  branch = "master"
  digest = "1:b521f10a2d8fa85c04a8ef4e62f2d1e14d303599a55d64dabf9f5a02f84d35eb"
  name = "golang.org/x/sync"
  packages = ["errgroup"]
  pruneopts = "NUT"
  revision = "6e8e738ad208923de99951fe0b48239bfd864f28"

[[projects]]
  branch = "master"
  digest = "1:13facccf077775bc11bba13a7efb3457e6eebd16a54c2fd2ac92d3ad73d5dda4"
  name = "golang.org/x/sys"
  packages = [
    "internal/unsafeheader",
    "unix",
    "windows",
  ]
  pruneopts = "NUT"
  revision = "76b94024e4b621e672466e8db3d7f084e7ddcad2"

[[projects]]
  digest = "1:dd87aec186c054a90f96cb78e44d25b23b625c48f22bd79f7a68c7e35aa7caf4"
  name = "golang.org/x/text"
  packages = [
    "collate",
    "collate/build",
    "internal/colltab",
    "internal/gen",
    "internal/language",
    "internal/language/compact",
    "internal/tag",
    "internal/triegen",
    "internal/ucd",
    "language",
    "secure/bidirule",
    "transform",
    "unicode/bidi",
    "unicode/cldr",
    "unicode/norm",
    "unicode/rangetable",
    "width",
  ]
  pruneopts = "NUT"
  revision = "23ae387dee1f90d29a23c0e87ee0b46038fbed0e"
  version = "v0.3.3"

[[projects]]
  branch = "master"
  digest = "1:3d7e8d0a2344e5598e8b18d41379bd3b9e5dc30c7ee3b3bec76fe554604ac458"
  name = "golang.org/x/tools"
  packages = [
    "cmd/goimports",
    "go/ast/astutil",
    "go/buildutil",
    "go/gcexportdata",
    "go/internal/cgo",
    "go/internal/gcimporter",
    "go/internal/packagesdriver",
    "go/loader",
    "go/packages",
    "go/types/typeutil",
    "imports",
    "internal/event",
    "internal/event/core",
    "internal/event/keys",
    "internal/event/label",
    "internal/fastwalk",
    "internal/gocommand",
    "internal/gopathwalk",
    "internal/imports",
    "internal/packagesinternal",
    "internal/typesinternal",
  ]
  pruneopts = "NUT"
  revision = "a7c6fd066f6dcf64c13983e28e029ce7874760ff"

[[projects]]
  branch = "master"
  digest = "1:325a1b73817aa79fc85f10376ed41ea607f7dd7f6c6bfa46df6a28ef2857941f"
  name = "golang.org/x/xerrors"
  packages = [
    ".",
    "internal",
  ]
  pruneopts = "NUT"
  revision = "9bdfabe68543c54f90421aeb9a60ef8061b5b544"

[[projects]]
  branch = "master"
  digest = "1:acefdfa6e8e61260fd4f976462ac3321589b31b42d3aa5c33c4b15155130d889"
  name = "google.golang.org/genproto"
  packages = [
    "googleapis/api/annotations",
    "googleapis/api/httpbody",
    "googleapis/rpc/status",
    "protobuf/field_mask",
  ]
  pruneopts = "NUT"
  revision = "d950eab6f860f209ea1641dee947bb9f7009e120"

[[projects]]
  digest = "1:b13288c2fafd0d307ccec98ef008f3c20e4ffcc3cfee879ca95fdfae638423d6"
  name = "google.golang.org/grpc"
  packages = [
    ".",
    "attributes",
    "backoff",
    "balancer",
    "balancer/base",
    "balancer/grpclb/state",
    "balancer/roundrobin",
    "binarylog/grpc_binarylog_v1",
    "channelz/grpc_channelz_v1",
    "channelz/service",
    "codes",
    "connectivity",
    "credentials",
    "encoding",
    "encoding/proto",
    "grpclog",
    "internal",
    "internal/backoff",
    "internal/balancerload",
    "internal/binarylog",
    "internal/buffer",
    "internal/channelz",
    "internal/credentials",
    "internal/envconfig",
    "internal/grpclog",
    "internal/grpcrand",
    "internal/grpcsync",
    "internal/grpcutil",
    "internal/resolver/dns",
    "internal/resolver/passthrough",
    "internal/serviceconfig",
    "internal/status",
    "internal/syscall",
    "internal/transport",
    "keepalive",
    "metadata",
    "peer",
    "reflection",
    "reflection/grpc_reflection_v1alpha",
    "resolver",
    "serviceconfig",
    "stats",
    "status",
    "tap",
  ]
  pruneopts = "NUT"
  revision = "5e8f83304c0563d1ba74db05fee83d9c18ab9a58"
  version = "v1.32.0"

[[projects]]
  digest = "1:a6bca15378a84c9edbc6a46779f626103e13cc7504d66a113a211f407720f840"
  name = "google.golang.org/protobuf"
  packages = [
    "encoding/protojson",
    "encoding/prototext",
    "encoding/protowire",
    "internal/descfmt",
    "internal/descopts",
    "internal/detrand",
    "internal/encoding/defval",
    "internal/encoding/json",
    "internal/encoding/messageset",
    "internal/encoding/tag",
    "internal/encoding/text",
    "internal/errors",
    "internal/fieldsort",
    "internal/filedesc",
    "internal/filetype",
    "internal/flags",
    "internal/genid",
    "internal/impl",
    "internal/mapsort",
    "internal/pragma",
    "internal/set",
    "internal/strs",
    "internal/version",
    "proto",
    "reflect/protodesc",
    "reflect/protoreflect",
    "reflect/protoregistry",
    "runtime/protoiface",
    "runtime/protoimpl",
    "types/descriptorpb",
    "types/known/anypb",
    "types/known/durationpb",
    "types/known/timestamppb",
    "types/known/wrapperspb",
  ]
  pruneopts = "NUT"
  revision = "3f7a61f89bb6813f89d981d1870ed68da0b3c3f1"
  version = "v1.25.0"

[[projects]]
  digest = "1:22b2dee6f30bc8601f087449a2a819df8388e54e9547349c658f14d8f8c590f2"
  name = "gopkg.in/alecthomas/kingpin.v2"
  packages = ["."]
  pruneopts = "NUT"
  revision = "947dcec5ba9c011838740e680966fd7087a71d0d"
  version = "v2.2.6"

[[projects]]
  digest = "1:666e94676a94cb3351be105e21b8579039a6306ec050191333fb931ef4baab64"
  name = "gopkg.in/reform.v1"
  packages = [
    ".",
    "dialects/postgresql",
    "internal",
    "parse",
    "reform",
  ]
  pruneopts = "NUT"
  revision = "be1c9e20a895a055b71875afe38f593d8f0623b9"
  version = "v1.5.0"

[[projects]]
  digest = "1:62a89978829993fb84e755bff5ae0e3d84837228898fd55b1a88a885036e1e51"
  name = "gopkg.in/yaml.v2"
  packages = ["."]
  pruneopts = "NUT"
  revision = "0b1645d91e851e735d3e23330303ce81f70adbe3"
  version = "v2.3.0"

[[projects]]
  branch = "v3"
  digest = "1:c9a53b5be2654e3d1d466419bb389371ff3755220ec3cafd43dd8742fb7aebdd"
  name = "gopkg.in/yaml.v3"
  packages = ["."]
  pruneopts = "NUT"
  revision = "eeeca48fe7764f320e4870d231902bf9c1be2c08"

[solve-meta]
  analyzer-name = "dep"
  analyzer-version = 1
  input-imports = [
    "github.com/AlekSi/pointer",
    "github.com/BurntSushi/go-sumtype",
    "github.com/aws/aws-sdk-go/aws",
    "github.com/aws/aws-sdk-go/aws/awserr",
    "github.com/aws/aws-sdk-go/aws/credentials",
    "github.com/aws/aws-sdk-go/aws/ec2metadata",
    "github.com/aws/aws-sdk-go/aws/endpoints",
    "github.com/aws/aws-sdk-go/aws/session",
    "github.com/aws/aws-sdk-go/service/rds",
    "github.com/brianvoe/gofakeit",
    "github.com/go-openapi/runtime/client",
    "github.com/go-openapi/strfmt",
    "github.com/go-sql-driver/mysql",
    "github.com/golang/protobuf/jsonpb",
    "github.com/golang/protobuf/proto",
    "github.com/golang/protobuf/ptypes",
    "github.com/golang/protobuf/ptypes/duration",
    "github.com/google/uuid",
    "github.com/grpc-ecosystem/go-grpc-middleware",
    "github.com/grpc-ecosystem/go-grpc-middleware/validator",
    "github.com/grpc-ecosystem/go-grpc-prometheus",
    "github.com/grpc-ecosystem/grpc-gateway/runtime",
    "github.com/kevinburke/go-bindata/go-bindata",
    "github.com/lib/pq",
    "github.com/percona-platform/dbaas-api/gen/controller",
    "github.com/percona-platform/saas/gen/auth",
    "github.com/percona-platform/saas/gen/check/retrieval",
    "github.com/percona-platform/saas/gen/telemetry/events/pmm",
    "github.com/percona-platform/saas/gen/telemetry/reporter",
    "github.com/percona-platform/saas/pkg/alert",
    "github.com/percona-platform/saas/pkg/check",
    "github.com/percona-platform/saas/pkg/common",
    "github.com/percona-platform/saas/pkg/starlark",
    "github.com/percona/exporter_shared/helpers",
    "github.com/percona/pmm/api/agentpb",
    "github.com/percona/pmm/api/alertmanager/amclient",
    "github.com/percona/pmm/api/alertmanager/amclient/alert",
    "github.com/percona/pmm/api/alertmanager/amclient/silence",
    "github.com/percona/pmm/api/alertmanager/ammodels",
    "github.com/percona/pmm/api/inventorypb",
    "github.com/percona/pmm/api/managementpb",
    "github.com/percona/pmm/api/managementpb/dbaas",
    "github.com/percona/pmm/api/managementpb/ia",
    "github.com/percona/pmm/api/qanpb",
    "github.com/percona/pmm/api/serverpb",
    "github.com/percona/pmm/utils/pdeathsig",
    "github.com/percona/pmm/utils/sqlmetrics",
    "github.com/percona/pmm/utils/tlsconfig",
    "github.com/percona/pmm/version",
    "github.com/percona/promconfig",
    "github.com/percona/promconfig/alertmanager",
    "github.com/pkg/errors",
    "github.com/pmezard/go-difflib/difflib",
    "github.com/prometheus/client_golang/prometheus",
    "github.com/prometheus/client_golang/prometheus/promhttp",
    "github.com/prometheus/client_golang/prometheus/testutil",
    "github.com/prometheus/common/model",
    "github.com/sirupsen/logrus",
    "github.com/stretchr/testify/assert",
    "github.com/stretchr/testify/mock",
    "github.com/stretchr/testify/require",
    "github.com/vektra/mockery/cmd/mockery",
    "go.starlark.net/resolve",
    "golang.org/x/sync/errgroup",
    "golang.org/x/sys/unix",
    "golang.org/x/tools/cmd/goimports",
    "google.golang.org/grpc",
    "google.golang.org/grpc/backoff",
    "google.golang.org/grpc/channelz/service",
    "google.golang.org/grpc/codes",
    "google.golang.org/grpc/credentials",
    "google.golang.org/grpc/grpclog",
    "google.golang.org/grpc/metadata",
    "google.golang.org/grpc/reflection",
    "google.golang.org/grpc/status",
    "google.golang.org/protobuf/types/known/durationpb",
    "gopkg.in/alecthomas/kingpin.v2",
    "gopkg.in/reform.v1",
    "gopkg.in/reform.v1/dialects/postgresql",
    "gopkg.in/reform.v1/parse",
    "gopkg.in/reform.v1/reform",
    "gopkg.in/yaml.v3",
  ]
  solver-name = "gps-cdcl"
  solver-version = 1<|MERGE_RESOLUTION|>--- conflicted
+++ resolved
@@ -416,13 +416,8 @@
   version = "v0.7.2"
 
 [[projects]]
-<<<<<<< HEAD
   branch = "PMM-5784-pt-pg-summary"
   digest = "1:b4637ce96933a024043415151887bf2b3ae7e1fa40f01c6398d88a99d5a36002"
-=======
-  branch = "PMM-2.0"
-  digest = "1:d2907ba9a56d05fab5b12db0bb7aace4fa68a924cfb04d5ebe73687fe1a7a604"
->>>>>>> 900df0c3
   name = "github.com/percona/pmm"
   packages = [
     "api/agentpb",
@@ -445,11 +440,7 @@
     "version",
   ]
   pruneopts = "NUT"
-<<<<<<< HEAD
   revision = "d9b40fc8fc3fb8949d9718666bc1d79fd17ab0ae"
-=======
-  revision = "c4ee3d8bfe5b0b556e49afba553d6700308f3d25"
->>>>>>> 900df0c3
 
 [[projects]]
   digest = "1:65230c46134944510adb8844cf4098b5c9fdd1dd11992c3980afc1d3e0c8e4bd"
