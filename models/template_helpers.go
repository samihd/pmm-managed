// pmm-managed
// Copyright (C) 2017 Percona LLC
//
// This program is free software: you can redistribute it and/or modify
// it under the terms of the GNU Affero General Public License as published by
// the Free Software Foundation, either version 3 of the License, or
// (at your option) any later version.
//
// This program is distributed in the hope that it will be useful,
// but WITHOUT ANY WARRANTY; without even the implied warranty of
// MERCHANTABILITY or FITNESS FOR A PARTICULAR PURPOSE. See the
// GNU Affero General Public License for more details.
//
// You should have received a copy of the GNU Affero General Public License
// along with this program. If not, see <https://www.gnu.org/licenses/>.

package models

import (
	"time"

	"github.com/AlekSi/pointer"
	"github.com/percona-platform/saas/pkg/alert"
	"github.com/pkg/errors"
	"google.golang.org/grpc/codes"
	"google.golang.org/grpc/status"
	"gopkg.in/reform.v1"
)

func checkUniqueTemplateName(q *reform.Querier, name string) error {
	if name == "" {
		panic("empty template name")
	}

	template := &Template{Name: name}
	switch err := q.Reload(template); err {
	case nil:
		return status.Errorf(codes.AlreadyExists, "Template with name %q already exists.", name)
	case reform.ErrNoRows:
		return nil
	default:
		return errors.WithStack(err)
	}
}

// FindTemplates returns saved notification rule templates.
func FindTemplates(q *reform.Querier) ([]Template, error) {
	structs, err := q.SelectAllFrom(TemplateTable, "")
	if err != nil {
		return nil, errors.Wrap(err, "failed to select notification rule templates")
	}

	templates := make([]Template, len(structs))
	for i, s := range structs {
		c := s.(*Template)

		templates[i] = *c
	}

	return templates, nil
}

// FindTemplateByName finds template by name.
func FindTemplateByName(q *reform.Querier, name string) (*Template, error) {
	if name == "" {
		return nil, status.Error(codes.InvalidArgument, "Empty template name.")
	}

	template := &Template{Name: name}
	switch err := q.Reload(template); err {
	case nil:
		return template, nil
	case reform.ErrNoRows:
		return nil, status.Errorf(codes.NotFound, "Template with name %q not found.", name)
	default:
		return nil, errors.WithStack(err)
	}
}

// CreateTemplateParams are params for creating new rule template.
type CreateTemplateParams struct {
	Template *alert.Template
	Yaml     string
	Source   Source
}

// CreateTemplate creates rule template.
func CreateTemplate(q *reform.Querier, params *CreateTemplateParams) (*Template, error) {
	template := params.Template
	if err := template.Validate(); err != nil {
		return nil, status.Errorf(codes.InvalidArgument, "Invalid rule template: %v.", err)
	}

	if err := checkUniqueTemplateName(q, params.Template.Name); err != nil {
		return nil, err
	}

	p, err := convertTemplateParams(params.Template.Params)
	if err != nil {
		return nil, status.Errorf(codes.InvalidArgument, "Invalid rule template parameters: %v.", err)
	}

	row := &Template{
		Name:     template.Name,
		Version:  template.Version,
		Summary:  template.Summary,
		Tiers:    template.Tiers,
		Expr:     template.Expr,
		Params:   p,
		For:      time.Duration(template.For),
		Severity: Severity(template.Severity),
		Source:   params.Source,
		Yaml:     params.Yaml,
	}

	if err := row.SetLabels(template.Labels); err != nil {
		return nil, err
	}

	if err := row.SetAnnotations(template.Annotations); err != nil {
		return nil, err
	}

	err = q.Insert(row)
	if err != nil {
		return nil, errors.Wrap(err, "failed to create rule template")
	}

	return row, nil
}

// ChangeTemplateParams is params for changing existing rule template.
type ChangeTemplateParams struct {
	Template *alert.Template
	Yaml     string
}

// ChangeTemplate updates existing rule template.
func ChangeTemplate(q *reform.Querier, params *ChangeTemplateParams) (*Template, error) {
	row, err := FindTemplateByName(q, params.Template.Name)
	if err != nil {
		return nil, err
	}

	template := params.Template
	if err := template.Validate(); err != nil {
		return nil, status.Errorf(codes.InvalidArgument, "Invalid rule template: %v.", err)
	}

	p, err := convertTemplateParams(params.Template.Params)
	if err != nil {
		return nil, status.Errorf(codes.InvalidArgument, "Invalid rule template parameters: %v.", err)
	}

	row.Name = template.Name
	row.Version = template.Version
	row.Summary = template.Summary
	row.Tiers = template.Tiers
	row.Expr = template.Expr
	row.Params = p
	row.For = time.Duration(template.For)
	row.Severity = Severity(template.Severity)
	row.Yaml = params.Yaml

	if err := row.SetLabels(template.Labels); err != nil {
		return nil, err
	}

	if err := row.SetAnnotations(template.Annotations); err != nil {
		return nil, err
	}

	err = q.Update(row)
	if err != nil {
		return nil, errors.Wrap(err, "failed to update rule template")
	}

	return row, nil
}

// RemoveTemplate removes rule template with specified name.
func RemoveTemplate(q *reform.Querier, name string) error {
	if _, err := FindTemplateByName(q, name); err != nil {
		return err
	}

	inUse, err := templateInUse(q, name)
	if err != nil {
		return err
	}

	if inUse {
		return status.Errorf(codes.FailedPrecondition, "Failed to delete rule template %s, as it is being used by some rule.", name)
	}

	err = q.Delete(&Template{Name: name})
	if err != nil {
		return errors.Wrap(err, "failed to delete rule template")
	}
	return nil
}

func templateInUse(q *reform.Querier, name string) (bool, error) {
	_, err := q.FindOneFrom(RuleTable, "template_name", name)
	switch err {
	case nil:
		return true, nil
	case reform.ErrNoRows:
		return false, nil
	default:
		return false, errors.WithStack(err)
	}
}

func convertTemplateParams(params []alert.Parameter) (TemplateParams, error) {
<<<<<<< HEAD
	res := make(TemplateParams, len(params))
	for i, param := range params {
=======
	res := make(TemplateParams, 0, len(params))
	for _, param := range params {
		t, err := convertParamType(param.Type)
		if err != nil {
			return nil, err
		}
>>>>>>> 8e984de7

		p := TemplateParam{
			Name:    param.Name,
			Summary: param.Summary,
			Unit:    string(param.Unit),
			Type:    ParamType(param.Type),
		}

		switch param.Type {
		case alert.Float:
			var fp FloatParam
			if param.Value != nil {
				def, err := param.GetValueForFloat()
				if err != nil {
					return nil, errors.Wrap(err, "failed to parse param value")
				}
				fp.Default = pointer.ToFloat64(def)
			}

			if len(param.Range) != 0 {
				min, max, err := param.GetRangeForFloat()
				if err != nil {
					return nil, errors.Wrap(err, "failed to parse param range")
				}
				fp.Min, fp.Max = pointer.ToFloat64(min), pointer.ToFloat64(max)
			}

<<<<<<< HEAD
			res[i].FloatParam = &fp
		default:
			return nil, errors.Errorf("Unknown parameter type %s", param.Type)
=======
			p.FloatParam = &fp
>>>>>>> 8e984de7
		}

		res = append(res, p)
	}

	return res, nil
}<|MERGE_RESOLUTION|>--- conflicted
+++ resolved
@@ -213,18 +213,8 @@
 }
 
 func convertTemplateParams(params []alert.Parameter) (TemplateParams, error) {
-<<<<<<< HEAD
-	res := make(TemplateParams, len(params))
-	for i, param := range params {
-=======
 	res := make(TemplateParams, 0, len(params))
 	for _, param := range params {
-		t, err := convertParamType(param.Type)
-		if err != nil {
-			return nil, err
-		}
->>>>>>> 8e984de7
-
 		p := TemplateParam{
 			Name:    param.Name,
 			Summary: param.Summary,
@@ -251,13 +241,9 @@
 				fp.Min, fp.Max = pointer.ToFloat64(min), pointer.ToFloat64(max)
 			}
 
-<<<<<<< HEAD
-			res[i].FloatParam = &fp
+			p.FloatParam = &fp
 		default:
 			return nil, errors.Errorf("Unknown parameter type %s", param.Type)
-=======
-			p.FloatParam = &fp
->>>>>>> 8e984de7
 		}
 
 		res = append(res, p)
